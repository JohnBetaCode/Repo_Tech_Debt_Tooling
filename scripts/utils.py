# ----------------------------------------------------------------
import os
import requests
import json
from datetime import datetime
import argparse
from datetime import date, timedelta
import matplotlib.pyplot as plt
from tabulate import tabulate
import numpy as np
import yaml
from matplotlib.patches import Rectangle
from PIL import Image, ImageDraw, ImageFont
import pytz


# ----------------------------------------------------------------
def get_github_issues_and_prs_history(
    url: str, accept: str, token: str, save: bool = True
):
    """
    Retrieves issues and pull requests from GitHub API with pagination support.

    Args:
        url (str): GitHub API endpoint URL.
        accept (str): GitHub API accept header value.
        token (str): GitHub authentication token.
        save (bool, optional): Whether to save results to file. Defaults to True.

    Returns:
        list: List of issues and pull requests from GitHub.

    Raises:
        EnvironmentError: If required URL or accept header are missing.
    """

    # Check if required environment variables are set
    if not url or not accept:
        raise EnvironmentError(
            "Missing required environment variables: GITHUB_API_URL or GITHUB_TOKEN"
        )

    issues = []
    page = 1

    # Set up headers
    headers = {
        "Accept": accept,
        "Authorization": f"Bearer github_pat_{token}",
    }

    while page < 100:

        print(f"requesting issues for page {page}")

        response = requests.get(
            f"{url}?state=all&per_page=100&page={page}", headers=headers
        )
        if response.status_code != 200:
            print(f"Failed to retrieve data: {response.status_code} - {response.text}")
            break

        data = response.json()
        if not data:  # Stop if there's no more data
            break

        issues.extend(data)
        page += 1

    if save:
        filename = "issues.json"
        save_file(data=issues, path="/workspace/tmp", filename=filename)
        print(f"Github data saved in {filename}")

    return issues


def save_file(data: list, path: str, filename="file.json"):
    """
    Saves data to a JSON file.

    Args:
        data (list): Data to save to file.
        path (str): Directory path where to save the file.
        filename (str, optional): Name of the file. Defaults to "file.json".
    """
    with open(os.path.join(path, filename), "w") as f:
        json.dump(data, f, indent=4)


def load_issues_from_file(path: str, filename: str, max_age_days: int = 5):
    """
    Loads issues from a JSON file if it exists and is not older than max_age_days.
    Returns an empty list if the file does not exist or is too old.

    Parameters:
        path (str): The path to the directory containing the file
        filename (str): The name of the file to load issues from
        max_age_days (int): Maximum age of the file in days before considering it stale

    Returns:
        list: A list of issues loaded from the file or an empty list if file doesn't exist/is too old
    """
    file_path = os.path.join(path, filename)
    if os.path.isfile(file_path):
        # Check file age
        file_age = (datetime.now() - datetime.fromtimestamp(os.path.getmtime(file_path))).days
        if file_age <= max_age_days:
            with open(file_path, "r") as f:
                issues = json.load(f)
            print(f"Issues loaded from {file_path} (file age: {file_age} days)")
            return issues
        else:
            print(f"{file_path} is {file_age} days old (max age: {max_age_days} days). Will download fresh data.")
            return []
    else:
        print(f"{file_path} does not exist. Will download fresh data.")
        return []


def get_open_issues_up_to_date(issues, target_date):
    """
    Retrieves a list of issues that were open (not closed) up to and including a specific date.
    This includes both currently open issues and issues that were closed after the target date.

    Args:
        issues (list): List of issues from the GitHub API.
        target_date (str or date): The target date, either as "YYYY-MM-DD" string or date object.

    Returns:
        list: A list of issues that were open as of the target date.
    """
    # Convert target_date to date object if it's a string
    if isinstance(target_date, str):
        target_date_obj = datetime.strptime(target_date, "%Y-%m-%d").date()
    else:
        target_date_obj = target_date

    open_issues = []

    for issue in issues:
        # Parse the created_at date
        created_at_date = datetime.strptime(
            issue["created_at"], "%Y-%m-%dT%H:%M:%SZ"
        ).date()

        # Skip issues created after the target date
        if created_at_date > target_date_obj:
            continue

        # If issue is currently open, include it
        if issue["state"] == "open":
            open_issues.append(issue)
        # If issue is closed, check if it was closed after the target date
        elif issue["closed_at"]:
            closed_at_date = datetime.strptime(
                issue["closed_at"], "%Y-%m-%dT%H:%M:%SZ"
            ).date()
            if closed_at_date > target_date_obj:
                open_issues.append(issue)

    return open_issues


def get_week_start_date(year: int, week: int) -> date:
    """
    Gets the first day (Monday) of a specified week in a year.

    Args:
        year (int): The year for which to calculate the date
        week (int): The week number (1-52)

    Returns:
        date: Date object representing the Monday of the specified week

    Example:
        >>> get_week_start_date(2024, 1)
        datetime.date(2024, 1, 1)  # First Monday of 2024
    """
    # Find the first day of the year
    first_day = date(year, 1, 1)
    # Find the first Monday of the year
    if first_day.weekday() > 3:
        first_monday = first_day + timedelta(days=(7 - first_day.weekday()))
    else:
        first_monday = first_day - timedelta(days=first_day.weekday())
    # Add the weeks
    return first_monday + timedelta(weeks=week - 1)


def get_week_end_date(year: int, week: int) -> date:
    """
    Gets the last day (Sunday) of a specified week in a year.

    Args:
        year (int): The year for which to calculate the date
        week (int): The week number (1-52)

    Returns:
        date: Date object representing the Sunday of the specified week

    Example:
        >>> get_week_end_date(2024, 1)
        datetime.date(2024, 1, 7)  # First Sunday of 2024
    """
    # Get Monday of the week
    monday = get_week_start_date(year, week)
    # Add 6 days to get to Sunday
    return monday + timedelta(days=6)


def get_issues_created_between_dates(issues, start_date, end_date):
    """
    Retrieves a list of issues that were created between two dates (inclusive).

    Args:
        issues (list): List of issues from the GitHub API.
        start_date (str or date): The start date, either as "YYYY-MM-DD" string or date object.
        end_date (str or date): The end date, either as "YYYY-MM-DD" string or date object.

    Returns:
        list: A list of issues created between start_date and end_date (inclusive).
    """
    # Convert dates to date objects if they're strings
    if isinstance(start_date, str):
        start_date_obj = datetime.strptime(start_date, "%Y-%m-%d").date()
    else:
        start_date_obj = start_date

    if isinstance(end_date, str):
        end_date_obj = datetime.strptime(end_date, "%Y-%m-%d").date()
    else:
        end_date_obj = end_date

    created_issues = []

    for issue in issues:
        # Parse the created_at date
        created_at_date = datetime.strptime(
            issue["created_at"], "%Y-%m-%dT%H:%M:%SZ"
        ).date()

        # Check if the issue was created within the date range
        if start_date_obj <= created_at_date <= end_date_obj:
            created_issues.append(issue)

    return created_issues


def get_issues_closed_between_dates(issues, start_date, end_date):
    """
    Retrieves a list of issues that were closed between two dates (inclusive).

    Args:
        issues (list): List of issues from the GitHub API.
        start_date (str or date): The start date, either as "YYYY-MM-DD" string or date object.
        end_date (str or date): The end date, either as "YYYY-MM-DD" string or date object.

    Returns:
        list: A list of issues closed between start_date and end_date (inclusive).
    """
    # Convert dates to date objects if they're strings
    if isinstance(start_date, str):
        start_date_obj = datetime.strptime(start_date, "%Y-%m-%d").date()
    else:
        start_date_obj = start_date

    if isinstance(end_date, str):
        end_date_obj = datetime.strptime(end_date, "%Y-%m-%d").date()
    else:
        end_date_obj = end_date

    closed_issues = []

    for issue in issues:
        # Skip if issue is not closed or has no closed_at date
        if issue["state"] != "closed" or not issue["closed_at"]:
            continue

        # Parse the closed_at date
        closed_at_date = datetime.strptime(
            issue["closed_at"], "%Y-%m-%dT%H:%M:%SZ"
        ).date()

        # Check if the issue was closed within the date range
        if start_date_obj <= closed_at_date <= end_date_obj:
            closed_issues.append(issue)

    return closed_issues


def categorize_issues_by_priority(issues: list, priority_scores: dict) -> dict:
    """
    Categorizes issues based on their priority labels and calculates scores using provided weights.

    Args:
        issues (list): List of issues to categorize
        priority_scores (dict): Dictionary containing priority configurations with weights and colors
            Example:
            {
                'PRIORITY_LOW': {'weight': 1, 'color': '#FFFF00'},
                'PRIORITY_MEDIUM': {'weight': 2, 'color': '#FFA500'},
                'PRIORITY_HIGH': {'weight': 3, 'color': '#F35325'},
                'SATANIC': {'weight': 5, 'color': '#8B0000'},
                'UNCATEGORIZED': {'weight': 0, 'color': '#A9A9A9'}
            }

    Returns:
        dict: Dictionary with categories as keys, containing score and count information
        Example:
        {
            'PRIORITY_LOW': {'total_score': 5, 'issue_count': 5, 'color': '#FFFF00'},
            'PRIORITY_MEDIUM': {'total_score': 8, 'issue_count': 4, 'color': '#FFA500'},
            'UNCATEGORIZED': {'total_score': 0, 'issue_count': 3, 'color': '#A9A9A9'}
        }
    """
    # Initialize categories dictionary using the priority_scores structure
    categories = {
        priority: {
            "total_score": 0,
            "issue_count": 0,
            "color": config['color']
        }
        for priority, config in priority_scores.items()
    }

    for issue in issues:
        priority_found = False

        # Check labels for priority
        for label in issue.get("labels", []):
            label_name = label.get("name", "")
            if label_name in priority_scores:
                weight = priority_scores[label_name]['weight']
                categories[label_name]["total_score"] += weight
                categories[label_name]["issue_count"] += 1
                priority_found = True
                break

        # If no priority label found, count as uncategorized
        if not priority_found:
            categories["UNCATEGORIZED"]["issue_count"] += 1

    return categories


def create_issues_activity_graph(
    data: list,
    headers: list,
    save_path: str = "/workspace/tmp",
) -> None:

    # Get indices from headers
    week_idx = headers.index("Week")
    open_idx = headers.index("Open Issues")
    created_idx = headers.index("Created Issues")
    closed_idx = headers.index("Closed Issues")

    # Extract data for plotting
    weeks = [row[week_idx] for row in data]  # Keep original week format (YY-WW)
    open_issues_data = [row[open_idx] for row in data]
    created_issues_data = [row[created_idx] for row in data]
    closed_issues_data = [row[closed_idx] for row in data]

    # Create the visualization
    plt.figure(figsize=(12, 6))

    # Plot bars for created and closed issues
    bar_width = 0.35
    x_positions = range(len(weeks))  # Use simple numeric positions for x-axis
    bar_positions_created = [x - bar_width / 2 for x in x_positions]
    bar_positions_closed = [x + bar_width / 2 for x in x_positions]

    plt.bar(
        bar_positions_created,
        created_issues_data,
        bar_width,
        label="# Created Issues",
        color="r",
        alpha=0.6,
    )
    plt.bar(
        bar_positions_closed,
        closed_issues_data,
        bar_width,
        label="# Closed Issues",
        color="g",
        alpha=0.6,
    )

    # Plot line for open issues
    plt.plot(
        x_positions,
        open_issues_data,
        "b:",
        label="# Open Issues at the end of the week",
        marker="o",
        linewidth=2,
    )

    # Add value labels
    for i, value in enumerate(created_issues_data):
        plt.text(bar_positions_created[i], value, str(value), ha="center", va="bottom")
    for i, value in enumerate(closed_issues_data):
        plt.text(bar_positions_closed[i], value, str(value), ha="center", va="bottom")
    for i, value in enumerate(open_issues_data):
        plt.text(x_positions[i], value, str(value), ha="center", va="bottom")

    plt.title("GitHub Issues Activity by Week")
    plt.xlabel("Week Number")
    plt.ylabel("Number of Issues")
    plt.grid(True, linestyle="--", alpha=0.7)
    plt.legend()

    # Set x-axis ticks and labels
    plt.xticks(x_positions, weeks)  # Use original week format for labels
    plt.xlim(-0.5, len(weeks) - 0.5)  # Add some padding on sides

    # Save the plot
    plt.savefig(
        os.path.join(save_path, "issues_activity.png"), bbox_inches="tight", dpi=300
    )
    print("Graph saved as 'issues_activity.png'")
    plt.close()


def create_issues_score_graph(
    issues_data: list,
    start_date: str,
    end_date: str,
    priority_scores: dict,
    save_path: str = "/workspace/tmp",
) -> None:
    """
    Creates and saves a graph showing GitHub issues scores based on priority between two dates.
    Uses bars for created/closed issues scores and line for open issues scores.
    Includes background color zones based on score ranges defined in color_scale_config.yaml.

    Args:
        issues_data (list): List of GitHub issues
        start_date (str): Start date in 'YYYY-MM-DD' format
        end_date (str): End date in 'YYYY-MM-DD' format
        priority_scores (dict): Dictionary containing priority configurations with weights and colors
        save_path (str, optional): Directory to save the graph. Defaults to "/workspace/tmp"
    """
    # Load color scale configuration
    try:
        with open('configs/color_scale_config.yaml', 'r') as file:
            config = yaml.safe_load(file)
            color_scales = config['color_scale']
    except Exception as e:
        print(f"Warning: Could not load color scale configuration: {str(e)}")
        color_scales = []

    # Convert string dates to datetime objects
    start_date_obj = datetime.strptime(start_date, "%Y-%m-%d").date()
    end_date_obj = datetime.strptime(end_date, "%Y-%m-%d").date()

    # Generate list of weeks between start_date and end_date
    current_date = start_date_obj
    weeks_data = []
    while current_date <= end_date_obj:
        year, week, _ = current_date.isocalendar()
        week_start = get_week_start_date(year, week)
        week_end = get_week_end_date(year, week)
        
        # Get issues for each category
        open_issues = get_open_issues_up_to_date(issues_data, week_end)
        created_issues = get_issues_created_between_dates(issues_data, week_start, week_end)
        closed_issues = get_issues_closed_between_dates(issues_data, week_start, week_end)

        # Calculate scores for each category
        open_categories = categorize_issues_by_priority(open_issues, priority_scores)
        created_categories = categorize_issues_by_priority(created_issues, priority_scores)
        closed_categories = categorize_issues_by_priority(closed_issues, priority_scores)

        # Sum up total scores
        weeks_data.append({
            'week_label': f"{str(year)[-2:]}-{str(week).zfill(2)}",
            'open_score': sum(cat["total_score"] for cat in open_categories.values()),
            'created_score': sum(cat["total_score"] for cat in created_categories.values()),
            'closed_score': sum(cat["total_score"] for cat in closed_categories.values())
        })
        
        # Move to next week
        current_date += timedelta(days=7)

    # Extract data for plotting
    weeks = [data['week_label'] for data in weeks_data]
    open_scores = [data['open_score'] for data in weeks_data]
    created_scores = [data['created_score'] for data in weeks_data]
    closed_scores = [data['closed_score'] for data in weeks_data]

    # Create the visualization
    fig, ax = plt.subplots(figsize=(12, 6))

    # Add background color zones if configuration is available
    if color_scales:
        max_score = max(max(open_scores), max(created_scores), max(closed_scores))
        y_max = max(max_score * 1.2, color_scales[-1]['range'][1])
        
        for scale in color_scales:
            range_min, range_max = scale['range']
            rect = Rectangle(
                (-0.5, range_min),
                len(weeks),
                range_max - range_min,
                facecolor=scale['color'],
                alpha=0.2,
                zorder=0
            )
            ax.add_patch(rect)
            
            ax.text(
                len(weeks) + 0.6,
                (range_min + range_max) / 2,
                scale['name'],
                verticalalignment='center',
                fontsize=8
            )

    # Plot bars and line
    bar_width = 0.35
    x_positions = range(len(weeks))
    bar_positions_created = [x - bar_width/2 for x in x_positions]
    bar_positions_closed = [x + bar_width/2 for x in x_positions]

    plt.bar(bar_positions_created, created_scores, bar_width, label="Created Issues Score", color="r", alpha=0.6)
    plt.bar(bar_positions_closed, closed_scores, bar_width, label="Closed Issues Score", color="g", alpha=0.6)
    plt.plot(x_positions, open_scores, "b:", label="Open Issues Score at week end", marker="o", linewidth=2)

    # Add value labels
    for i, value in enumerate(created_scores):
        plt.text(bar_positions_created[i], value, str(value), ha="center", va="bottom")
    for i, value in enumerate(closed_scores):
        plt.text(bar_positions_closed[i], value, str(value), ha="center", va="bottom")
    for i, value in enumerate(open_scores):
        plt.text(x_positions[i], value, str(value), ha="center", va="bottom")

    plt.title("GitHub Issues Priority Scores by Week")
    plt.xlabel("Week Number")
    plt.ylabel("Priority Score")
    plt.grid(True, linestyle="--", alpha=0.7)
    plt.legend()

    # Set x-axis ticks and labels
    plt.xticks(x_positions, weeks, rotation=45)
    plt.xlim(-0.5, len(weeks) + 2.0)
    if color_scales:
        plt.ylim(0, y_max)

    # Save the plot
    plt.savefig(os.path.join(save_path, "issues_score.png"), bbox_inches="tight", dpi=300)
    print("Graph saved as 'issues_score.png'")
    plt.close()


def get_unique_users_from_issues(issues: list) -> list:
    """
    Extracts a list of unique usernames from issues' assignees.

    Args:
        issues (list): List of GitHub issues

    Returns:
        list: Sorted list of unique usernames who have been assigned to issues

    Example:
        >>> issues_data = load_issues_from_file(path="/workspace/tmp", filename="issues.json")
        >>> unique_users = get_unique_users_from_issues(issues_data)
        >>> print(unique_users)
        ['user1', 'user2', 'user3']
    """
    unique_users = set()

    for issue in issues:
        # Add assignees only
        if issue.get("assignees"):
            for assignee in issue["assignees"]:
                if assignee.get("login"):
                    unique_users.add(assignee["login"])

    return sorted(list(unique_users))

def create_user_distribution_charts(
    users_statistics: list,
    end_date: str,
    save_path: str = "/workspace/tmp"
) -> None:
    """
    Creates two side-by-side pie charts showing the distribution of issues and scores among users
    for the last analyzed week.

    Args:
        users_statistics (list): List of dictionaries containing user statistics
        end_date (str): The end date in YYYY-MM-DD format
        save_path (str): Directory to save the graph
    """
    # Skip if no data
    if not users_statistics:
        print("No user statistics available for creating distribution charts")
        return

    # Create figure with two subplots side by side
    fig, (ax1, ax2) = plt.subplots(1, 2, figsize=(20, 8))

    # Extract data for plotting
    usernames = [stat['username'] for stat in users_statistics]
    open_issues = [stat['open_issues'] for stat in users_statistics]
    total_scores = [stat['total_score'] for stat in users_statistics]

    # Calculate total values for percentage calculation
    total_issues = sum(open_issues)
    total_score = sum(total_scores)

    # Create labels with both count and percentage for issues
    issue_labels = [
        f'{user}\n({issues} issues)\n({issues/total_issues*100:.1f}%)'
        if issues > 0 else ''
        for user, issues in zip(usernames, open_issues)
    ]

    # Create labels with both score and percentage for scores
    score_labels = [
        f'{user}\n({score} points)\n({score/total_score*100:.1f}%)'
        if score > 0 else ''
        for user, score in zip(usernames, total_scores)
    ]

    # Remove empty labels and corresponding data
    issues_data = [(i, l) for i, l in zip(open_issues, issue_labels) if i > 0]
    scores_data = [(s, l) for s, l in zip(total_scores, score_labels) if s > 0]
    
    if issues_data:
        values_issues, labels_issues = zip(*issues_data)
    else:
        values_issues, labels_issues = [], []
    
    if scores_data:
        values_scores, labels_scores = zip(*scores_data)
    else:
        values_scores, labels_scores = [], []

    # Plot issues distribution
    if values_issues:
        wedges1, texts1, autotexts1 = ax1.pie(
            values_issues,
            labels=labels_issues,
            autopct='',  # We already include percentages in labels
            startangle=90
        )
    ax1.set_title(f'Issues Distribution - Week {end_date}\nTotal Issues: {total_issues}')

    # Plot scores distribution
    if values_scores:
        wedges2, texts2, autotexts2 = ax2.pie(
            values_scores,
            labels=labels_scores,
            autopct='',  # We already include percentages in labels
            startangle=90
        )
    ax2.set_title(f'Score Distribution - Week {end_date}\nTotal Score: {total_score}')

    # Add warning text at the bottom of the figure
    warning_text = (
        "Note: Issues and scores may be shared among multiple users.\n"
        "The total sum might exceed the individual issue counts due to shared assignments."
    )
    plt.figtext(
        0.5, 0.02,  # x, y position
        warning_text,
        ha='center',
        color='red',
        style='italic',
        bbox=dict(facecolor='white', alpha=0.8, edgecolor='none')
    )

    # Adjust subplot parameters to make room for the warning text
    plt.subplots_adjust(bottom=0.15)

    # Save the plot
    plt.savefig(
        os.path.join(save_path, f'user_distribution_week_{end_date}.png'),
        bbox_inches='tight',
        dpi=300
    )
    print(f"User distribution charts saved for week {end_date}")
    plt.close()


def get_unique_users_from_issues(issues_data: list) -> list:
    """
    Extract unique users from issues assignees.

    Args:
        issues_data (list): List of GitHub issues

    Returns:
        list: List of unique usernames
    """
    unique_users = set()
    for issue in issues_data:
        for assignee in issue.get("assignees", []):
            unique_users.add(assignee.get("login"))
    return sorted(list(unique_users))

def create_pdf_report(
    start_date: str,
    end_date: str,
    save_path: str = "/workspace/tmp"
) -> None:
    try:
        # Get dates for filename
        start_date_obj = datetime.strptime(start_date, "%Y-%m-%d").date()
        end_date_obj = datetime.strptime(end_date, "%Y-%m-%d").date()

        # Get current time in configured timezone
        tz = pytz.timezone(os.getenv('REPORT_TIMEZONE', 'America/New_York'))  # Fallback to EST/EDT if not set
        current_time = datetime.now(tz)
        header_text = f"Report generated on {current_time.strftime('%Y-%m-%d %H:%M:%S')} {tz.zone}"

        # Create filename
        pdf_filename = (
            f"tech_debt_report_{start_date}_to_{end_date}.pdf"
        )
        pdf_path = os.path.join(save_path, pdf_filename)

        # Define the order of PNG files
        ordered_png_files = [
            'issues_activity.png',
            'issues_score.png',
            'issues_priority_levels.png',
            f'user_distribution_week_{end_date}.png'
        ]

        # Filter existing PNG files while maintaining order
        png_files = [f for f in ordered_png_files if os.path.exists(os.path.join(save_path, f))]
        
        if not png_files:
            print("No PNG files found to merge")
            return

        # Update total height calculation to include header
        DPI = 300
        LETTER_WIDTH = int(8.5 * DPI)
        MARGIN = int(0.5 * DPI)
        SPACING = int(0.25 * DPI)
        HEADER_HEIGHT = int(0.3 * DPI)  # Height for header text
        CONTENT_WIDTH = LETTER_WIDTH - (2 * MARGIN)

        # Process images and calculate total height needed
        processed_images = []
        total_height = MARGIN + HEADER_HEIGHT + SPACING  # Add header height to total

        for png_file in png_files:
            image_path = os.path.join(save_path, png_file)
            img = Image.open(image_path)
            if img.mode == "RGBA":
                img = img.convert("RGB")

            scale = CONTENT_WIDTH / img.width
            new_width = CONTENT_WIDTH
            new_height = int(img.height * scale)
            img = img.resize((new_width, new_height), Image.Resampling.LANCZOS)

            processed_images.append(img)
            total_height += new_height + SPACING

        total_height += MARGIN - SPACING

        # Create the final image
        final_image = Image.new("RGB", (LETTER_WIDTH, total_height), "white")
        
        # Add header text
        draw = ImageDraw.Draw(final_image)
        try:
            font = ImageFont.truetype("/usr/share/fonts/truetype/dejavu/DejaVuSans.ttf", 36)
        except:
            font = ImageFont.load_default()
        
        # Calculate text position to center it
        text_bbox = draw.textbbox((0, 0), header_text, font=font)
        text_width = text_bbox[2] - text_bbox[0]
        x_position = (LETTER_WIDTH - text_width) // 2
        draw.text((x_position, MARGIN), header_text, font=font, fill="black")

        # Update starting y_position for images to account for header
        y_position = MARGIN + HEADER_HEIGHT + SPACING

        # Paste all images
        for img in processed_images:
            x_position = MARGIN
            final_image.paste(img, (x_position, y_position))
            y_position += img.height + SPACING

        # Save as PDF
        final_image.save(pdf_path, resolution=DPI)
        print(f"PDF report saved as '{pdf_filename}'")

    except ImportError as e:
        print(f"Error: Required library not found: {str(e)}")
        print("Make sure PIL (Pillow) and pytz are installed: pip install Pillow pytz")
    except Exception as e:
        print(f"Error creating PDF: {str(e)}")


def create_issues_score_levels_graph(
    issues_data: list,
    start_date: str,
    end_date: str,
    priority_scores: dict,
    save_path: str = "/workspace/tmp",
) -> None:
    """
    Creates and saves a graph showing weekly GitHub issues by priority level.
    Shows stacked bars for each priority level with dual x-axes for weeks and months.

    Args:
        issues_data (list): List of GitHub issues
        start_date (str): Start date in 'YYYY-MM-DD' format
        end_date (str): End date in 'YYYY-MM-DD' format
        priority_scores (dict): Dictionary containing priority configurations with weights and colors
        save_path (str, optional): Directory to save the graph. Defaults to "/workspace/tmp"
    """
    # Convert string dates to datetime objects
    start_date_obj = datetime.strptime(start_date, "%Y-%m-%d").date()
    end_date_obj = datetime.strptime(end_date, "%Y-%m-%d").date()

    # Generate list of weeks between start_date and end_date
    current_date = start_date_obj
    weeks_data = []
    
    while current_date <= end_date_obj:
        year, week, _ = current_date.isocalendar()
        week_start = get_week_start_date(year, week)
        week_end = get_week_end_date(year, week)
        
        # Get open issues for this week
        open_issues = get_open_issues_up_to_date(issues_data, week_end)
        categories = categorize_issues_by_priority(open_issues, priority_scores)
        
        weeks_data.append({
            'week_label': f"{str(year)[-2:]}-{str(week).zfill(2)}",
            'categories': categories
        })
        
        # Move to next week
        current_date += timedelta(days=7)

    # Extract data for plotting
    weeks = [data['week_label'] for data in weeks_data]
    priority_data = {priority: [] for priority in priority_scores.keys()}

    # Collect counts for each priority level
    for week_data in weeks_data:
        for priority in priority_scores.keys():
            priority_data[priority].append(week_data['categories'][priority]["issue_count"])

    # Create the visualization with dual x-axes
    fig, ax1 = plt.subplots(figsize=(15, 8))

    # Create stacked bar chart on primary axis
    bottom = np.zeros(len(weeks))
    
    for priority, counts in priority_data.items():
        ax1.bar(
            range(len(weeks)),
            counts,
            bottom=bottom,
            label=priority,
            color=priority_scores[priority]['color'],
            alpha=0.7
        )
        
        # Add value labels if count > 0
        for i, count in enumerate(counts):
            if count > 0:
                # Position the text in the middle of its segment
                height = bottom[i] + (count / 2)
                ax1.text(i, height, str(count), ha='center', va='center')
        
        bottom += np.array(counts)

    # Set up the primary x-axis (weeks)
    ax1.set_xlim(-0.5, len(weeks) - 0.5)
    ax1.set_xticks(range(len(weeks)))
    ax1.set_xticklabels(weeks, rotation=45)
    ax1.set_xlabel("Week Number")
    
    plt.title("GitHub Issues by Priority Level per Week")
    ax1.set_ylabel("Number of Issues")
    ax1.grid(True, linestyle="--", alpha=0.7)
    ax1.legend(loc='upper left')

    # Save the plot
    plt.savefig(
        os.path.join(save_path, "issues_priority_levels.png"),
        bbox_inches="tight",
        dpi=300
    )
    print("Graph saved as 'issues_priority_levels.png'")
    plt.close()


def create_users_pdf_report(
    start_date: str,
    end_date: str,
    save_path: str = "/workspace/tmp"
) -> None:
    """
    Creates a single PDF report with title page, index, and one page per user containing all their graphs.
    
    Args:
        start_date (str): Start date in YYYY-MM-DD format
        end_date (str): End date in YYYY-MM-DD format
        save_path (str, optional): Base directory containing user folders. Defaults to "/workspace/tmp"
    """
    try:
        from PIL import Image, ImageDraw, ImageFont
        from datetime import datetime
        import glob

        # Get dates for filename
        start_date_obj = datetime.strptime(start_date, "%Y-%m-%d").date()
        end_date_obj = datetime.strptime(end_date, "%Y-%m-%d").date()

        # Constants for PDF layout
        DPI = 300
        LETTER_WIDTH = int(8.5 * DPI)
        LETTER_HEIGHT = int(11 * DPI)
        MARGIN = int(0.5 * DPI)
        SPACING = int(0.25 * DPI)
        CONTENT_WIDTH = LETTER_WIDTH - (2 * MARGIN)

        # Process user directories
        users_dir = os.path.join(save_path, "users")
        if not os.path.exists(users_dir):
            print("No users directory found")
            return

        # Collect all user PNGs
        users_data = []
        for user_dir in sorted(os.listdir(users_dir)):
            user_path = os.path.join(users_dir, user_dir)
            if os.path.isdir(user_path):
                user_pngs = sorted(glob.glob(os.path.join(user_path, "*.png")))
                if user_pngs:
                    users_data.append({
                        'username': user_dir,
                        'images': user_pngs
                    })

        if not users_data:
            print("No user PNG files found")
            return

        # Create pages list to store all pages
        pages = []

        # Create title page
        title_page = Image.new("RGB", (LETTER_WIDTH, LETTER_HEIGHT), "white")
        draw = ImageDraw.Draw(title_page)
        
        # Try to load a font, fall back to default if not available
        try:
            title_font = ImageFont.truetype("/usr/share/fonts/truetype/dejavu/DejaVuSans-Bold.ttf", 60)
            regular_font = ImageFont.truetype("/usr/share/fonts/truetype/dejavu/DejaVuSans.ttf", 40)
        except:
            title_font = ImageFont.load_default()
            regular_font = ImageFont.load_default()

        # Add title page content
        title = "GitHub Issues Report"
        subtitle = f"Weeks {start_date} to {end_date}"
        date_range = f"({start_date} - {end_date})"
        
        # Calculate text positions for centering
        title_bbox = draw.textbbox((0, 0), title, font=title_font)
        subtitle_bbox = draw.textbbox((0, 0), subtitle, font=regular_font)
        date_bbox = draw.textbbox((0, 0), date_range, font=regular_font)
        
        title_width = title_bbox[2] - title_bbox[0]
        subtitle_width = subtitle_bbox[2] - subtitle_bbox[0]
        date_width = date_bbox[2] - date_bbox[0]
        
        draw.text(((LETTER_WIDTH - title_width) // 2, LETTER_HEIGHT // 3), title, font=title_font, fill="black")
        draw.text(((LETTER_WIDTH - subtitle_width) // 2, LETTER_HEIGHT // 2), subtitle, font=regular_font, fill="black")
        draw.text(((LETTER_WIDTH - date_width) // 2, LETTER_HEIGHT // 2 + 100), date_range, font=regular_font, fill="black")
        
        pages.append(title_page)

        # Create index page
        index_page = Image.new("RGB", (LETTER_WIDTH, LETTER_HEIGHT), "white")
        draw = ImageDraw.Draw(index_page)
        
        # Add index title
        index_title = "Index"
        index_bbox = draw.textbbox((0, 0), index_title, font=title_font)
        index_width = index_bbox[2] - index_bbox[0]
        draw.text(((LETTER_WIDTH - index_width) // 2, MARGIN), index_title, font=title_font, fill="black")
        
        # Add user list
        y_position = MARGIN + 150
        for i, user_data in enumerate(users_data, 1):
            entry = f"{i}. {user_data['username']}"
            draw.text((MARGIN, y_position), entry, font=regular_font, fill="black")
            y_position += 50

        pages.append(index_page)

        # Process each user's images
        for user_data in users_data:
            # Create new page for user
            user_page = Image.new("RGB", (LETTER_WIDTH, LETTER_HEIGHT), "white")
            draw = ImageDraw.Draw(user_page)
            
            # Add user title at the top
            user_title = f"User: {user_data['username']}"
            title_bbox = draw.textbbox((0, 0), user_title, font=title_font)
            title_width = title_bbox[2] - title_bbox[0]
            draw.text(((LETTER_WIDTH - title_width) // 2, MARGIN), user_title, font=title_font, fill="black")
            
            # Calculate layout for three graphs
            graph_height = (LETTER_HEIGHT - (4 * MARGIN)) // 3  # Divide remaining space by 3
            
            # Process and paste all three graphs
            for i, image_path in enumerate(user_data['images']):
                img = Image.open(image_path)
                if img.mode == "RGBA":
                    img = img.convert("RGB")

                # Scale image to fit width while maintaining aspect ratio
                scale = CONTENT_WIDTH / img.width
                new_width = CONTENT_WIDTH
                new_height = int(img.height * scale)
                
                # Further scale if height is too large
                if new_height > graph_height:
                    scale = graph_height / new_height
                    new_width = int(new_width * scale)
                    new_height = graph_height

                img = img.resize((new_width, new_height), Image.Resampling.LANCZOS)

                # Calculate y position for each graph
                y_position = MARGIN + title_bbox[3] + SPACING  # Start after title
                if i == 1:  # Second graph
                    y_position += graph_height + SPACING
                elif i == 2:  # Third graph
                    y_position += (graph_height + SPACING) * 2

                # Center horizontally
                x_position = (LETTER_WIDTH - new_width) // 2
                
                # Paste image
                user_page.paste(img, (x_position, y_position))

            pages.append(user_page)

        # Create output filename and save PDF
        pdf_filename = f"user_reports_{start_date}_to_{end_date}.pdf"
        pdf_path = os.path.join(save_path, pdf_filename)
        
        # Save all pages to PDF
        pages[0].save(
            pdf_path,
            "PDF",
            resolution=DPI,
            save_all=True,
            append_images=pages[1:]
        )
        print(f"Users PDF report saved at: {pdf_path}")

    except ImportError:
        print("Error: PIL (Pillow) library is required. Install it using: pip install Pillow")
    except Exception as e:
        print(f"Error creating users PDF: {str(e)}")


def get_user_weekly_issues(
    issues_data: list,
    username: str,
    start_date: str,
    end_date: str
) -> list:
    """
    Gets the number of issues assigned to a user for each week between start_date and end_date.

    Args:
        issues_data (list): List of GitHub issues
        username (str): GitHub username to analyze
        start_date (str): Start date in 'YYYY-MM-DD' format
        end_date (str): End date in 'YYYY-MM-DD' format

    Returns:
        list: List of dictionaries containing week number and issue counts
        Example: [
            {'week': '23-01', 'open_issues': 5, 'created_issues': 2, 'closed_issues': 1},
            {'week': '23-02', 'open_issues': 6, 'created_issues': 3, 'closed_issues': 2},
            ...
        ]
    """
    # Convert string dates to datetime objects
    start_date_obj = datetime.strptime(start_date, "%Y-%m-%d").date()
    end_date_obj = datetime.strptime(end_date, "%Y-%m-%d").date()

    # Filter issues assigned to the user
    user_issues = [
        issue for issue in issues_data
        if any(assignee.get('login') == username for assignee in issue.get('assignees', []))
    ]

    weekly_data = []
    current_date = start_date_obj

    while current_date <= end_date_obj:
        year, week, _ = current_date.isocalendar()
        week_start = get_week_start_date(year, week)
        week_end = get_week_end_date(year, week)
        
        # Get issues for each category
        open_issues = get_open_issues_up_to_date(user_issues, week_end)
        created_issues = get_issues_created_between_dates(user_issues, week_start, week_end)
        closed_issues = get_issues_closed_between_dates(user_issues, week_start, week_end)

        weekly_data.append({
            'week': f"{str(year)[-2:]}-{str(week).zfill(2)}",
            'open_issues': len(open_issues),
            'created_issues': len(created_issues),
            'closed_issues': len(closed_issues)
        })
        
        # Move to next week
        current_date += timedelta(days=7)

    return weekly_data


def create_user_issues_graph(
    user_weekly_data: list,
    username: str,
    save_path: str,
) -> None:
    """
    Creates and saves a graph showing weekly GitHub issues activity for a specific user.
    Uses bars for created/closed issues and line for open issues.

    Args:
        user_weekly_data (list): List of dictionaries containing weekly data for the user
        username (str): GitHub username
        save_path (str): Directory to save the graph
    """
    # Extract data for plotting
    weeks = [data['week'] for data in user_weekly_data]
    open_issues = [data['open_issues'] for data in user_weekly_data]
    created_issues = [data['created_issues'] for data in user_weekly_data]
    closed_issues = [data['closed_issues'] for data in user_weekly_data]

    # Create the visualization
    plt.figure(figsize=(12, 6))

    # Plot bars for created and closed issues
    bar_width = 0.35
    x_positions = range(len(weeks))  # Use numeric positions for x-axis
    bar_positions_created = [x - bar_width/2 for x in x_positions]
    bar_positions_closed = [x + bar_width/2 for x in x_positions]

    plt.bar(
        bar_positions_created,
        created_issues,
        bar_width,
        label="Created Issues",
        color="g",
        alpha=0.6
    )
    plt.bar(
        bar_positions_closed,
        closed_issues,
        bar_width,
        label="Closed Issues",
        color="r",
        alpha=0.6
    )

    # Plot line for open issues
    plt.plot(
        x_positions,  # Use numeric positions for line plot
        open_issues,
        "b:",
        label="Open Issues at week end",
        marker="o",
        linewidth=2
    )

    # Add value labels
    for i, value in enumerate(created_issues):
        plt.text(bar_positions_created[i], value, str(value), ha='center', va='bottom')
    for i, value in enumerate(closed_issues):
        plt.text(bar_positions_closed[i], value, str(value), ha='center', va='bottom')
    for i, value in enumerate(open_issues):
        plt.text(x_positions[i], value, str(value), ha='center', va='bottom')

    plt.title(f"GitHub Issues Activity for {username}")
    plt.xlabel("Week Number")
    plt.ylabel("Number of Issues")
    plt.grid(True, linestyle="--", alpha=0.7)
    plt.legend()

    # Set x-axis ticks and labels
    plt.xticks(x_positions, weeks)  # Use original week labels
    plt.xlim(-0.5, len(weeks) - 0.5)

    # Save the plot
    plt.savefig(
        os.path.join(save_path, f"{username}_activity.png"),
        bbox_inches="tight",
        dpi=300
    )
    print(f"Graph saved for user {username}")
    plt.close()


def get_user_weekly_scores(
    issues_data: list,
    username: str,
    start_date: str,
    end_date: str,
    priority_scores: dict,
) -> list:
    """
    Gets the priority scores of issues assigned to a user for each week between start_date and end_date.

    Args:
        issues_data (list): List of GitHub issues
        username (str): GitHub username to analyze
        start_date (str): Start date in 'YYYY-MM-DD' format
        end_date (str): End date in 'YYYY-MM-DD' format
        priority_scores (dict): Dictionary containing priority configurations with weights and colors

    Returns:
        list: List of dictionaries containing week number and issue scores
        Example: [
            {'week': '23-01', 'open_score': 5, 'created_score': 2, 'closed_score': 1},
            {'week': '23-02', 'open_score': 6, 'created_score': 3, 'closed_score': 2},
            ...
        ]
    """
    # Convert string dates to datetime objects
    start_date_obj = datetime.strptime(start_date, "%Y-%m-%d").date()
    end_date_obj = datetime.strptime(end_date, "%Y-%m-%d").date()

    # Filter issues assigned to the user
    user_issues = [
        issue for issue in issues_data
        if any(assignee.get('login') == username for assignee in issue.get('assignees', []))
    ]

    weekly_data = []
    current_date = start_date_obj

    while current_date <= end_date_obj:
        year, week, _ = current_date.isocalendar()
        week_start = get_week_start_date(year, week)
        week_end = get_week_end_date(year, week)
        
        # Get issues for each category
        open_issues = get_open_issues_up_to_date(user_issues, week_end)
        created_issues = get_issues_created_between_dates(user_issues, week_start, week_end)
        closed_issues = get_issues_closed_between_dates(user_issues, week_start, week_end)

        # Calculate scores for each category
        open_categories = categorize_issues_by_priority(open_issues, priority_scores)
        created_categories = categorize_issues_by_priority(created_issues, priority_scores)
        closed_categories = categorize_issues_by_priority(closed_issues, priority_scores)

        # Sum up total scores
        weekly_data.append({
            'week': f"{str(year)[-2:]}-{str(week).zfill(2)}",
            'open_score': sum(cat["total_score"] for cat in open_categories.values()),
            'created_score': sum(cat["total_score"] for cat in created_categories.values()),
            'closed_score': sum(cat["total_score"] for cat in closed_categories.values())
        })
        
        # Move to next week
        current_date += timedelta(days=7)

    return weekly_data


def create_user_scores_graph(
    user_weekly_data: list,
    username: str,
    save_path: str,
) -> None:
    """
    Creates and saves a graph showing weekly GitHub issues scores for a specific user.
    Uses bars for created/closed scores and line for open scores.

    Args:
        user_weekly_data (list): List of dictionaries containing weekly score data for the user
        username (str): GitHub username
        save_path (str): Directory to save the graph
    """
    # Extract data for plotting
    weeks = [data['week'] for data in user_weekly_data]
    open_scores = [data['open_score'] for data in user_weekly_data]
    created_scores = [data['created_score'] for data in user_weekly_data]
    closed_scores = [data['closed_score'] for data in user_weekly_data]

    # Create the visualization
    plt.figure(figsize=(12, 6))

    # Plot bars for created and closed scores
    bar_width = 0.35
    x_positions = range(len(weeks))  # Use numeric positions for x-axis
    bar_positions_created = [x - bar_width/2 for x in x_positions]
    bar_positions_closed = [x + bar_width/2 for x in x_positions]

    plt.bar(
        bar_positions_created,
        created_scores,
        bar_width,
        label="Created Issues Score",
        color="r",
        alpha=0.6
    )
    plt.bar(
        bar_positions_closed,
        closed_scores,
        bar_width,
        label="Closed Issues Score",
        color="g",
        alpha=0.6
    )

    # Plot line for open scores
    plt.plot(
        x_positions,  # Use numeric positions for line plot
        open_scores,
        "b:",
        label="Open Issues Score at week end",
        marker="o",
        linewidth=2
    )

    # Add value labels
    for i, value in enumerate(created_scores):
        plt.text(bar_positions_created[i], value, str(value), ha='center', va='bottom')
    for i, value in enumerate(closed_scores):
        plt.text(bar_positions_closed[i], value, str(value), ha='center', va='bottom')
    for i, value in enumerate(open_scores):
        plt.text(x_positions[i], value, str(value), ha="center", va="bottom")

    plt.title(f"GitHub Issues Priority Scores for {username}")
    plt.xlabel("Week Number")
    plt.ylabel("Priority Score")
    plt.grid(True, linestyle="--", alpha=0.7)
    plt.legend()

    # Set x-axis ticks and labels
    plt.xticks(x_positions, weeks)  # Use original week labels
    plt.xlim(-0.5, len(weeks) - 0.5)

    # Save the plot
    plt.savefig(
        os.path.join(save_path, f"{username}_scores.png"),
        bbox_inches="tight",
        dpi=300
    )
    print(f"Score graph saved for user {username}")
    plt.close()


def create_user_priority_levels_graph(
    issues_data: list,
    username: str,
    start_date: str,
    end_date: str,
    save_path: str,
    priority_scores: dict,
) -> None:
    """
    Creates and saves a graph showing weekly GitHub issues by priority level for a specific user.
    Shows stacked bars for each priority level with dual x-axes for weeks and months.

    Args:
        issues_data (list): List of GitHub issues
        username (str): GitHub username
        start_date (str): Start date in 'YYYY-MM-DD' format
        end_date (str): End date in 'YYYY-MM-DD' format
        save_path (str): Directory to save the graph
        priority_scores (dict): Dictionary containing priority configurations with weights and colors
    """
    # Convert string dates to datetime objects
    start_date_obj = datetime.strptime(start_date, "%Y-%m-%d").date()
    end_date_obj = datetime.strptime(end_date, "%Y-%m-%d").date()

    # Generate list of weeks between start_date and end_date
    current_date = start_date_obj
    weeks_data = []
    
    while current_date <= end_date_obj:
        year, week, _ = current_date.isocalendar()
        week_start = get_week_start_date(year, week)
        week_end = get_week_end_date(year, week)
        
        weeks_data.append({
            'week_label': f"{str(year)[-2:]}-{str(week).zfill(2)}",
            'week_start': week_start,
            'week_end': week_end
        })
        
        # Move to next week
        current_date += timedelta(days=7)

    # Filter issues for this user
    user_issues = [
        issue for issue in issues_data
        if any(assignee.get('login') == username for assignee in issue.get('assignees', []))
    ]

    # Collect data for each priority level
    priority_data = {priority: [] for priority in priority_scores.keys()}
    
    # Collect data for each week
    for week in weeks_data:
        open_issues = get_open_issues_up_to_date(user_issues, week['week_end'])
        categories = categorize_issues_by_priority(open_issues, priority_scores)
        
        for priority in priority_data.keys():
            priority_data[priority].append(categories[priority]["issue_count"])

    # Create the visualization with dual x-axes
    fig, ax1 = plt.subplots(figsize=(15, 8))
    
    # Create second x-axis for months
    ax2 = ax1.twiny()

    # Create stacked bar chart on primary axis
    bottom = np.zeros(len(weeks_data))
    x_positions = range(len(weeks_data))

    for priority, counts in priority_data.items():
        ax1.bar(
            x_positions,
            counts,
            bottom=bottom,
            label=priority,
            color=priority_scores[priority]['color'],
            alpha=0.7
        )
        
        # Add value labels if count > 0
        for i, count in enumerate(counts):
            if count > 0:
                # Position the text in the middle of its segment
                height = bottom[i] + (count / 2)
                ax1.text(i, height, str(count), ha='center', va='center')
        
        bottom += np.array(counts)

    # Set up the primary x-axis (weeks)
    week_labels = [week['week_label'] for week in weeks_data]
    ax1.set_xlim(-0.5, len(weeks_data) - 0.5)
    ax1.set_xticks(x_positions)
    ax1.set_xticklabels(week_labels, rotation=45)
    ax1.set_xlabel("Week Number")
    
    # Set up the secondary x-axis (months)
    month_positions = []
    month_labels = []
    
    # Get unique months and their positions
    for i, week in enumerate(weeks_data):
        month_name = week['week_start'].strftime("%B")
        
        # Only add month if it's not already in labels or if it's the first week
        if not month_labels or month_labels[-1] != month_name:
            month_positions.append(i)
            month_labels.append(month_name)
    
    ax2.set_xlim(ax1.get_xlim())
    ax2.set_xticks(month_positions)
    ax2.set_xticklabels(month_labels)
    
    plt.title(f"GitHub Issues by Priority Level for {username}")
    ax1.set_ylabel("Number of Issues")
    ax1.grid(True, linestyle="--", alpha=0.7)
    ax1.legend(loc='upper left')

    # Save the plot
    plt.savefig(
        os.path.join(save_path, f"{username}_priority_levels.png"),
        bbox_inches="tight",
        dpi=300
    )
    print(f"Priority levels graph saved for user {username}")
    plt.close()


def load_scores_config(path: str, filename: str) -> dict:
    """
    Loads scores configuration from a YAML file.

    Args:
        path (str): Directory path where the YAML file is located.
        filename (str): Name of the YAML file.

    Returns:
        dict: Dictionary containing the scores configuration.

    Raises:
        FileNotFoundError: If the file does not exist.
        yaml.YAMLError: If there is an error parsing the YAML file.
    """
    file_path = os.path.join(path, filename)
    try:
        with open(file_path, 'r') as file:
            config = yaml.safe_load(file)
            return config
    except FileNotFoundError:
        print(f"Error: The file {file_path} does not exist.")
        raise
    except yaml.YAMLError as e:
        print(f"Error parsing YAML file: {str(e)}")
        raise


def get_closed_issues_details(issues: list, start_date: str, end_date: str) -> dict:
    """
    Gets the number and details of issues closed between two dates.

    Args:
        issues (list): List of GitHub issues
        start_date (str): Start date in 'YYYY-MM-DD' format
        end_date (str): End date in 'YYYY-MM-DD' format

    Returns:
        dict: Dictionary containing count and list of closed issues
        Example: {
            'count': 5,
            'issues': [
                {'title': 'Fix bug in login', 'closed_at': '2024-03-15', 'url': 'https://...'},
                ...
            ]
        }
    """
    # Convert string dates to datetime objects
    start_date_obj = datetime.strptime(start_date, "%Y-%m-%d").date()
    end_date_obj = datetime.strptime(end_date, "%Y-%m-%d").date()

    closed_issues = []

    for issue in issues:
        # Skip if issue is not closed or has no closed_at date
        if issue["state"] != "closed" or not issue["closed_at"]:
            continue

        # Parse the closed_at date
        closed_at_date = datetime.strptime(issue["closed_at"], "%Y-%m-%dT%H:%M:%SZ").date()

        # Check if the issue was closed within the date range
        if start_date_obj <= closed_at_date <= end_date_obj:
            closed_issues.append({
                'title': issue['title'],
                'closed_at': closed_at_date.strftime("%Y-%m-%d"),
                'url': issue['html_url']
            })

    return {
        'count': len(closed_issues),
        'issues': sorted(closed_issues, key=lambda x: x['closed_at'])
    }


def get_created_issues_details(issues: list, start_date: str, end_date: str) -> dict:
    """
    Gets the number and details of issues created between two dates.

    Args:
        issues (list): List of GitHub issues
        start_date (str): Start date in 'YYYY-MM-DD' format
        end_date (str): End date in 'YYYY-MM-DD' format

    Returns:
        dict: Dictionary containing count and list of created issues
        Example: {
            'count': 5,
            'issues': [
                {'title': 'New feature request', 'created_at': '2024-03-15', 'url': 'https://...'},
                ...
            ]
        }
    """
    # Convert string dates to datetime objects
    start_date_obj = datetime.strptime(start_date, "%Y-%m-%d").date()
    end_date_obj = datetime.strptime(end_date, "%Y-%m-%d").date()

    created_issues = []

    for issue in issues:
        # Parse the created_at date
        created_at_date = datetime.strptime(issue["created_at"], "%Y-%m-%dT%H:%M:%SZ").date()

        # Check if the issue was created within the date range
        if start_date_obj <= created_at_date <= end_date_obj:
            created_issues.append({
                'title': issue['title'],
                'created_at': created_at_date.strftime("%Y-%m-%d"),
                'url': issue['html_url']
            })

    return {
        'count': len(created_issues),
        'issues': sorted(created_issues, key=lambda x: x['created_at'])
    }


def get_issues_by_label(issues: list, label: str, start_date: str, end_date: str) -> dict:
    """
    Gets issues that have a specific label within a date range.

    Args:
        issues (list): List of GitHub issues
        label (str): Label to search for
        start_date (str): Start date in 'YYYY-MM-DD' format
        end_date (str): End date in 'YYYY-MM-DD' format

    Returns:
        dict: Dictionary containing count and list of matching issues
        Example: {
            'count': 5,
            'issues': [
                {
                    'title': 'Issue title',
                    'created_at': '2024-03-15',
                    'closed_at': '2024-03-20',
                    'merged_at': '2024-03-20',  # Only for PRs
                    'url': 'https://...',
                    'state': 'closed'
                },
                ...
            ]
        }
    """
    # Convert string dates to datetime objects
    start_date_obj = datetime.strptime(start_date, "%Y-%m-%d").date()
    end_date_obj = datetime.strptime(end_date, "%Y-%m-%d").date()

    matching_issues = []

    for issue in issues:
        # Check if the issue has the specified label
        if any(l['name'] == label for l in issue.get('labels', [])):
            # Parse the created_at date
            created_at_date = datetime.strptime(issue["created_at"], "%Y-%m-%dT%H:%M:%SZ").date()

            # Check if the issue was created within the date range
            if start_date_obj <= created_at_date <= end_date_obj:
                # Parse closed_at date if it exists
                closed_at = None
                if issue.get('closed_at'):
                    closed_at = datetime.strptime(issue["closed_at"], "%Y-%m-%dT%H:%M:%SZ").date().strftime("%Y-%m-%d")

                # Parse merged_at date if it exists (for PRs)
                merged_at = None
                if issue.get('pull_request') and issue['pull_request'].get('merged_at'):
                    merged_at = datetime.strptime(issue["pull_request"]["merged_at"], "%Y-%m-%dT%H:%M:%SZ").date().strftime("%Y-%m-%d")

                matching_issues.append({
                    'title': issue['title'],
                    'created_at': created_at_date.strftime("%Y-%m-%d"),
                    'closed_at': closed_at,
                    'merged_at': merged_at,
                    'url': issue['html_url'],
                    'state': issue['state']
                })

    return {
        'count': len(matching_issues),
        'issues': sorted(matching_issues, key=lambda x: x['created_at'])
    }


def print_dict(dictionary: dict, indent: int = 0, indent_size: int = 2) -> None:
    """
    Prints a dictionary with proper indentation, handling nested dictionaries and lists.

    Args:
        dictionary (dict): Dictionary to print
        indent (int, optional): Current indentation level. Defaults to 0.
        indent_size (int, optional): Number of spaces per indentation level. Defaults to 2.

    Example:
        >>> data = {
        ...     'name': 'John',
        ...     'details': {
        ...         'age': 30,
        ...         'hobbies': ['reading', 'gaming']
        ...     }
        ... }
        >>> print_dict(data)
        {
          'name': 'John'
          'details': {
            'age': 30
            'hobbies': [
              'reading'
              'gaming'
            ]
          }
        }
    """
    if not isinstance(dictionary, (dict, list)):
        print(" " * indent + str(dictionary))
        return

    if isinstance(dictionary, list):
        print(" " * indent + "[")
        for item in dictionary:
            print_dict(item, indent + indent_size)
        print(" " * indent + "]")
        return

    print(" " * indent + "{")
    for key, value in dictionary.items():
        print(" " * (indent + indent_size) + f"'{key}':", end=" ")
        if isinstance(value, (dict, list)):
            print()
            print_dict(value, indent + indent_size)
        else:
            print(repr(value))
    print(" " * indent + "}")


def check_required_labels(item: dict, required_labels: dict, item_type: str) -> dict:
    """
    Checks if an item (issue or PR) has at least one label from each required category.

    Args:
        item (dict): The issue or PR to check
        required_labels (dict): Dictionary of required label categories and their values
            Example structure:
            {
                'issues': {
                    'type': ['feature', 'bug', 'enhancement'],
                    'priority': ['PRIORITY_LOW', 'PRIORITY_MEDIUM', ...]
                },
                'prs': {
                    'priority': ['PRIORITY_LOW', 'PRIORITY_MEDIUM', ...],
                    'documentation': ['doc_done', 'doc_no-req'],
                    'status': ['testing']
                }
            }
        item_type (str): Either 'issues' or 'prs'

    Returns:
        dict: Dictionary containing missing label categories
        Example: {
            'type': True,  # Has at least one label from this category
            'priority': False,  # Missing labels from this category
            'documentation': True
        }
    """
    # Get the set of labels on the item
    item_labels = {label['name'] for label in item.get('labels', [])}
    results = {}
    
    # Get the required categories for this item type
    type_requirements = required_labels.get(item_type, {})
    
    # Check each required category
    for category, allowed_labels in type_requirements.items():
        # Check if any of the allowed labels for this category are present
        has_required_label = any(label in item_labels for label in allowed_labels)
        results[category] = has_required_label
    
    return results


<<<<<<< HEAD
def get_label_analysis_data(
    issues_data: list,
    start_date: str,
    end_date: str,
    label_config: dict,
) -> dict:
    """
    Analyzes issues based on label categories defined in label_check.yaml.
    For each week between start_date and end_date, counts open and closed issues.

    Args:
        issues_data (list): List of GitHub issues
        start_date (str): Start date in 'YYYY-MM-DD' format
        end_date (str): End date in 'YYYY-MM-DD' format
        label_config (dict): Configuration from label_check.yaml

    Returns:
        dict: Dictionary containing analysis data for each week
        Example:
        {
            '24-01': {  # year-week
                'category': {
                    'syst_nav2': {'open': 5, 'closed': 3},
                    'syst_wireless_station': {'open': 2, 'closed': 1},
                    ...
                },
                'type': {
                    '#type_feature': {'open': 3, 'closed': 2},
                    '#type_bug': {'open': 4, 'closed': 1},
                    ...
                }
            },
            '24-02': {
                ...
            }
        }
    """
    # Convert string dates to datetime objects
    start_date_obj = datetime.strptime(start_date, "%Y-%m-%d").date()
    end_date_obj = datetime.strptime(end_date, "%Y-%m-%d").date()

    # Initialize results dictionary
    results = {}
    
    # Generate list of weeks between start_date and end_date
    current_date = start_date_obj
    while current_date <= end_date_obj:
        year, week, _ = current_date.isocalendar()
        week_start = get_week_start_date(year, week)
        week_end = get_week_end_date(year, week)
        
        # Create week key in format 'YY-WW'
        week_key = f"{str(year)[-2:]}-{str(week).zfill(2)}"
        results[week_key] = {}

        # Get open issues up to this week's end
        open_issues = get_open_issues_up_to_date(issues_data, week_end)
        closed_issues = get_issues_closed_between_dates(issues_data, week_start, week_end)

        # Process each category defined in label_config['issues']
        for category, labels in label_config.get('issues', {}).items():
            results[week_key][category] = {}
            
            # Initialize counters for each label in this category
            for label in labels:
                results[week_key][category][label] = {'open': 0, 'closed': 0}

            # Count open issues for each label
            for issue in open_issues:
                issue_labels = [label['name'] for label in issue.get('labels', [])]
                for label in labels:
                    if label in issue_labels:
                        results[week_key][category][label]['open'] += 1

            # Count closed issues for each label
            for issue in closed_issues:
                issue_labels = [label['name'] for label in issue.get('labels', [])]
                for label in labels:
                    if label in issue_labels:
                        results[week_key][category][label]['closed'] += 1

            # Add category totals for this week
            total_open = sum(label_data['open'] 
                           for label_data in results[week_key][category].values())
            total_closed = sum(label_data['closed'] 
                             for label_data in results[week_key][category].values())
            results[week_key][category]['total'] = {
                'open': total_open,
                'closed': total_closed
            }

        # Move to next week
        current_date += timedelta(days=7)

    return results

=======
def print_rejection_history(rejected_prs: list) -> None:
    """
    Print a formatted report of PRs with their rejection label history.
    
    Args:
        rejected_prs (list): List of PRs with rejection history
    """
    if not rejected_prs:
        print("No PRs with rejection labels found in the specified date range.")
        return
        
    print("\nPRs with Rejection Label History:")
    print("=================================")
    
    for pr in rejected_prs:
        print(f"\n[#{pr['number']}] {pr['title']}")
        print(f"URL: {pr['url']}")
        print(f"Created: {pr['created_at']}")
        print(f"Current State: {pr['state']}")
        print(f"Current Labels: {', '.join(pr['current_labels'])}")
        print("\nLabel History:")
        
        for event in pr['label_history']:
            action = "Added" if event['action'] == 'labeled' else "Removed"
            print(f"  • {event['date']}: {action} '{event['label']}'")
        
        print("-" * 80)


def get_prs_with_rejections(prs_data: list, start_date: str, end_date: str, rejection_labels: list, url: str, accept: str, token: str, save: bool = False) -> list:
    """
    Get PRs with rejection labels between two dates.
    """
    
    base_url = "https://api.github.com/repos/kiwicampus/Kronos-Project/issues/3760/timeline"
    
    # Set up headers
    headers = {
        "Accept": accept,
        "Authorization": f"Bearer github_pat_{token}",
    }
    

    try:
        response = requests.get(
            base_url,
            headers=headers
        )
        response.raise_for_status()  
        events = response.json()
        for event in events:
            if event["event"] == "labeled":
                print(f"Label '{event['label']['name']}' was added by {event['actor']['login']} at {event['created_at']}")
            elif event["event"] == "unlabeled":
                print(f"Label '{event['label']['name']}' was removed by {event['actor']['login']} at {event['created_at']}")# Raise an exception for bad status codes
        
    except requests.exceptions.RequestException as e:
        print(f"Error getting data: {str(e)}")
        return None

    return []
>>>>>>> 910e1728

# ----------------------------------------------------------------
if __name__ == "__main__":

    # --------------------------------------------------------------
    # Set up argument parser
    parser = argparse.ArgumentParser(
        description="Process GitHub issues based on week numbers"
    )
    parser = argparse.ArgumentParser(description="Process GitHub issues and generate reports")
    parser.add_argument("--report-type", choices=['report-issues', 'report-prs', 'list-pr-issues', 'label-search', 'label-check'], help="Type of report to generate")
    parser.add_argument("--start-date", help="Start date for PR-Issues report (YYYY-MM-DD)")
    parser.add_argument("--end-date", help="End date for PR-Issues report (YYYY-MM-DD)")
    parser.add_argument("--label", help="Label to search for")
    args = parser.parse_args()

    # --------------------------------------------------------------
    # Load the URL and headers from environment variables
    GITHUB_API_URL_ISSUES = str(
        os.getenv("GITHUB_API_URL_ISSUES")
    )  # Set this as your desired GitHub API endpoint
    GITHUB_ACCEPT = str(os.getenv("GITHUB_ACCEPT"))     # Default to GitHub v3 if not set
    GITHUB_TOKEN = str(os.getenv("GITHUB_TOKEN"))       # Bearer token without the prefix

    # --------------------------------------------------------------
    # Check if the file exist, otherwise load it
    data = load_issues_from_file(path="/workspace/tmp", filename="issues.json", max_age_days=5)
    if not len(data):
        print("Downloading data from Github API ...")
        data = get_github_issues_and_prs_history(
            url=GITHUB_API_URL_ISSUES,
            accept=GITHUB_ACCEPT,
            token=GITHUB_TOKEN,
            save=True
        )
    if not len(data):
        print("Warning: No data available. Please ensure the data file exists or the API is accessible.")
        exit(1)

    # --------------------------------------------------------------
    # Filter only issues
    issues_data = [issue for issue in data if "pull_request" not in issue]

    # Filter only pull request
    prs_data = [issue for issue in data if not "pull_request" not in issue]

    # --------------------------------------------------------------
    # Load scores configuration
    scores_config = load_scores_config(path="configs", filename="scores.yaml")
    priority_scores = scores_config["priority_scores"]

    # --------------------------------------------------------------
    if args.report_type == 'report-issues':

        # --------------------------------------------------------------
        if not args.start_date or not args.end_date:
            print("Error: start-date and end-date are required for pr-issues report")
            exit(1)

        print(
            f"Analyzing issues from {args.start_date} to {args.end_date}"
        )

        # --------------------------------------------------------------
        # Check if the file exists and is not empty
        secrets_file = "configs/secrets.sh"
        if os.path.isfile(secrets_file) and os.path.getsize(secrets_file) > 0:
            # print("The secrets file exists and is not empty.")
            pass
        else:
            print("The secrets file is empty or does not exist.")
            exit()

        # --------------------------------------------------------------
        # Iterate over the weeks for issues analysis
        # Initialize table data
        table_data = []
        headers = ["Week", "Open Issues", "Created Issues", "Closed Issues", "Score"]
        
        # Get list of years between start and end date
        start_date = datetime.strptime(args.start_date, "%Y-%m-%d").date()
        end_date = datetime.strptime(args.end_date, "%Y-%m-%d").date()
        years = range(start_date.year, end_date.year + 1)

        print(f"Processing data for years: {list(years)}")

        for year in years:
            # Calculate start_week and end_week for current year
            if year == start_date.year:
                # For first year, start from the week containing start_date
                start_week = start_date.isocalendar()[1]
            else:
                # For subsequent years, start from week 1
                start_week = 1

            if year == end_date.year:
                # For last year, end at the week containing end_date
                end_week = end_date.isocalendar()[1]
            elif year == start_date.year:
                # For the first year (if not the same as end year), go until last week of that year
                # Go backwards from Dec 31 until we find the last week that belongs to this year
                dec31 = date(year, 12, 31)
                while dec31.isocalendar()[0] != year:
                    dec31 = dec31 - timedelta(days=1)
                end_week = dec31.isocalendar()[1]
            else:
                # For middle years (if any), go until last week of year
                # Same logic as above
                dec31 = date(year, 12, 31)
                while dec31.isocalendar()[0] != year:
                    dec31 = dec31 - timedelta(days=1)
                end_week = dec31.isocalendar()[1]

            print(f"Processing year {year} from week {start_week} to {end_week}")

            for week in range(start_week, end_week + 1):
                
                # ----------------------------------------------------------
                # Get issues opened up to date
                open_issues_up_to_date = get_open_issues_up_to_date(
                    issues=issues_data, target_date=get_week_end_date(year, week)
                )

                # Get issues created and closed during this week
                week_start = get_week_start_date(year, week)
                week_end = get_week_end_date(year, week)
                issues_created_this_week = get_issues_created_between_dates(
                    issues=issues_data, start_date=week_start, end_date=week_end
                )
                issues_closed_this_week = get_issues_closed_between_dates(
                    issues=issues_data, start_date=week_start, end_date=week_end
                )

                categories = categorize_issues_by_priority(
                    issues=issues_closed_this_week, priority_scores=priority_scores)
                            
                total_score = sum(cat["total_score"] for cat in categories.values())
                
                # Add row to table data
                table_data.append([
                    f"{str(year)[-2:]}-{str(week).zfill(2)}",
                    len(open_issues_up_to_date),
                    len(issues_created_this_week),
                    len(issues_closed_this_week),
                    total_score
                ])
                
        # Print table only if PRINT_LOGS_ANALYSIS_RESULTS is true
        if os.getenv("PRINT_LOGS_ANALYSIS_RESULTS", "false").lower() == "true":
            print("\nWeekly Issues Summary:")
            print(tabulate(table_data, headers=headers, tablefmt="grid"))

        # --------------------------------------------------------------
        # Create activity graph only if PERFORM_SCORE_ANALYSIS is true
        if os.getenv("PERFORM_QUANTITATIVE_ANALYSIS", "false").lower() == "true":
            create_issues_activity_graph(
                data=table_data,
                headers=headers
            )

        # --------------------------------------------------------------
        # Create score graph only if PERFORM_SCORE_ANALYSIS is true
        if os.getenv("PERFORM_SCORE_ANALYSIS", "false").lower() == "true":
            create_issues_score_graph(
                issues_data=issues_data,
                start_date=args.start_date,
                end_date=args.end_date,
                priority_scores=priority_scores
            )

        # --------------------------------------------------------------
        # Create priority levels graph only if PERFORM_PRIORITY_ANALYSIS is true
        if os.getenv("PERFORM_PRIORITY_ANALYSIS", "false").lower() == "true":
            create_issues_score_levels_graph(
                issues_data=issues_data,
                start_date=args.start_date,
                end_date=args.end_date,
                priority_scores=priority_scores
            )

        # --------------------------------------------------------------
        # Perform user analysis only if PERFORM_USER_ANALYSIS is true
        if os.getenv("PERFORM_USER_ANALYSIS", "true").lower() == "true":
            # Load excluded users from YAML file
            excluded_users = []
            try:
                import yaml
                with open('configs/exclude_users.yaml', 'r') as file:
                    config = yaml.safe_load(file)
                    excluded_users = config.get('excluded_users', [])
            except Exception as e:
                print(f"Warning: Could not load excluded users: {str(e)}")

            # Create users directory in tmp
            users_base_path = os.path.join("/workspace/tmp", "users")
            os.makedirs(users_base_path, exist_ok=True)

            # Iterate over the weeks for user analysis
            unique_users = [user for user in get_unique_users_from_issues(issues_data) 
                        if user not in excluded_users]
            
            print("\nUnique active users involved in issues:")
            for user in unique_users:
                print(f"- {user}")
                # Create user-specific directory
                user_path = os.path.join(users_base_path, user)
                os.makedirs(user_path, exist_ok=True)

            # Collect statistics for all users
            users_statistics = []
            
            print("\nCreating graphs for each user:")
            for user in unique_users:
                user_path = os.path.join(users_base_path, user)
                
                # Get weekly issues data for the user
                user_weekly_data = get_user_weekly_issues(
                    issues_data=issues_data,
                    username=user,
                    start_date=args.start_date,
                    end_date=args.end_date
                )
                

                # Get weekly scores data for the user
                user_weekly_scores = get_user_weekly_scores(
                    issues_data=issues_data,
                    username=user,
                    start_date=args.start_date,
                    end_date=args.end_date,
                    priority_scores=priority_scores
                )
                

                # Collect total statistics for this user
                total_created = sum(week['created_issues'] for week in user_weekly_data)
                total_closed = sum(week['closed_issues'] for week in user_weekly_data)
                total_score = sum(week['open_score'] for week in user_weekly_scores)
                
                users_statistics.append({
                    'username': user,
                    'open_issues': user_weekly_data[-1]['open_issues'],  # Get only last week's open issues
                    'total_score': user_weekly_scores[-1]['open_score']  # Get only last week's score
                })
                
                # Create graph for the user
                create_user_issues_graph(
                    user_weekly_data=user_weekly_data,
                    username=user,
                    save_path=user_path
                )
                

                # Create score graph for the user
                create_user_scores_graph(
                    user_weekly_data=user_weekly_scores,
                    username=user,
                    save_path=user_path
                )


                # Create the new priority levels graph
                create_user_priority_levels_graph(
                    issues_data=issues_data,
                    username=user,
                    start_date=args.start_date,
                    end_date=args.end_date,
                    save_path=user_path,
                    priority_scores=priority_scores
                )
                

                # Print user statistics if logging is enabled
                if os.getenv("PRINT_LOGS_ANALYSIS_RESULTS", "false").lower() == "true":
                    print(f"\nWeekly statistics for {user}:")
                    headers = ["Week", "Open Issues", "Created", "Closed"]
                    table_data = [
                        [
                            week_data['week'],
                            week_data['open_issues'],
                            week_data['created_issues'],
                            week_data['closed_issues']
                        ]
                        for week_data in user_weekly_data
                    ]
                    print(tabulate(table_data, headers=headers, tablefmt="grid"))

        # --------------------------------------------------------------
        # Create user distribution charts
        if os.getenv("PERFORM_USER_ANALYSIS", "false").lower() == "true":
            create_user_distribution_charts(
                users_statistics=users_statistics,
                end_date=args.end_date,  # Changed from end_week
                save_path="/workspace/tmp"
            )
            
            # Create users PDF report
            create_users_pdf_report(
                start_date=args.start_date,  # Changed from start_week
                end_date=args.end_date,      # Changed from end_week
                save_path="/workspace/tmp"
            )            

        # --------------------------------------------------------------
        # TODO - TODO - TODO - TODO - TODO - TODO - TODO - TODO - TODO - Remove this
        # Create analysis by label charts
        if os.getenv("PERFORM_LABEL_ANALYSIS", "false").lower() == "true":
            
            try:
                with open('configs/label_check.yaml', 'r') as file:
                    label_config = yaml.safe_load(file)
                    if not isinstance(label_config, dict):
                        raise ValueError("Invalid label_check.yaml format")
            except Exception as e:
                print(f"Error loading label_check.yaml: {str(e)}")
                exit(1)

            label_analysis_data = get_label_analysis_data(
                issues_data=issues_data,
                start_date=args.start_date,
                end_date=args.end_date,
                label_config=label_config,
            )
        
            # Print the results
            print(print_dict(label_analysis_data))
        
        # --------------------------------------------------------------
        # After creating all graphs, merge them into PDF
        create_pdf_report(
            start_date=args.start_date,  # Changed from start_week
            end_date=args.end_date,      # Changed from end_week
            save_path="/workspace/tmp"
        )

    elif args.report_type == 'list-pr-issues':
        if not args.start_date or not args.end_date:
            print("Error: start-date and end-date are required for pr-issues report")
            exit(1)

        # Get closed issues
        closed_issues = get_closed_issues_details(issues_data, args.start_date, args.end_date)
        print(f"\nClosed Issues between {args.start_date} and {args.end_date}:")
        print(f"Total count: {closed_issues['count']}")
        
        if closed_issues['issues']:
            print("\n\033[95mClosed Issues list:\033[0m")  # Purple text using ANSI escape code
            for issue in closed_issues['issues']:
                issue_number = issue['url'].split('/')[-1]
                print(f"* [{issue['closed_at']}] [#{issue_number}]{issue['title']}: {issue['url']}")

        # Get created issues
        created_issues = get_created_issues_details(issues_data, args.start_date, args.end_date)
        print(f"\nCreated Issues between {args.start_date} and {args.end_date}:")
        print(f"Total count: {created_issues['count']}")
        
        if created_issues['issues']:
            print("\n\033[95mCreated Issues list:\033[0m")  # Purple text using ANSI escape code
            for issue in created_issues['issues']:
                issue_number = issue['url'].split('/')[-1]
                print(f"* [{issue['created_at']}] [#{issue_number}]{issue['title']}: {issue['url']}")

    elif args.report_type == 'label-search':
        
        args = parser.parse_args()

        if not args.label or not args.start_date or not args.end_date:
            print("Error: label, start-date, and end-date are required for label search")
            exit(1)

        # --------------------------------------------------------------
        # Get prs with specified label
        labeled_prs = get_issues_by_label(prs_data, args.label, args.start_date, args.end_date)
        print(f"\n\nPRs with label '{args.label}' between {args.start_date} and {args.end_date}:")
        print(f"Total count: {labeled_prs['count']}")
        
        if labeled_prs['issues']:
            print("\nMatching PRs list:")
            for pr in labeled_prs['issues']:
                pr_number = pr['url'].split('/')[-1]
                print(f"* [created:{pr['created_at']}][merged_at:{pr['merged_at']}]  [#{pr_number}] ({pr['state']}) {pr['title']}: {pr['url']}")

        # --------------------------------------------------------------
        # Get issues with specified label
        labeled_issues = get_issues_by_label(issues_data, args.label, args.start_date, args.end_date)
        print(f"\n\nIssues with label '{args.label}' between {args.start_date} and {args.end_date}:")
        print(f"Total count: {labeled_issues['count']}")
        
        if labeled_issues['issues']:
            print("\nMatching Issues list:")
            for issue in labeled_issues['issues']:
                issue_number = issue['url'].split('/')[-1]
                print(f"* [created:{issue['created_at']}][closed-at:{issue['closed_at']}] [#{issue_number}] ({issue['state']}) {issue['title']}: {issue['url']}")

    elif args.report_type == 'report-prs':
        if not args.start_date or not args.end_date:
<<<<<<< HEAD
            print("Error: start-date and end-date are required for prs report")
=======
            print("Error: start-date and end-date are required for report-prs")
>>>>>>> 910e1728
            exit(1)

                # Load rejection labels from config
        try:
            with open('configs/label_check.yaml', 'r') as file:
                label_config = yaml.safe_load(file)
                rejection_labels = label_config.get('prs', {}).get('rejection', [])
                if not rejection_labels:
                    print("Warning: No rejection labels found in label_check.yaml")
                    exit(1)
        except Exception as e:
            print(f"Error loading label_check.yaml: {str(e)}")
            exit(1)
        
        # Get PRs with rejection labels
        rejected_prs_data = get_prs_with_rejections(prs_data=prs_data, start_date=args.start_date, end_date=args.end_date, rejection_labels=rejection_labels,
            url=GITHUB_API_URL_ISSUES,
            accept=GITHUB_ACCEPT,
            token=GITHUB_TOKEN,
        )
        print(rejected_prs_data)

    elif args.report_type == 'label-check':
        if not args.start_date or not args.end_date:
            print("Error: start-date and end-date are required for label check")
            exit(1)

        # Load labels configuration
        try:
            with open('configs/label_check.yaml', 'r') as file:
                label_config = yaml.safe_load(file)
                if not isinstance(label_config, dict):
                    raise ValueError("Invalid label_check.yaml format")
        except Exception as e:
            print(f"Error loading label_check.yaml: {str(e)}")
            exit(1)

        if not label_config.get('issues') and not label_config.get('prs'):
            print("No label requirements defined in label_check.yaml")
            exit(1)

        # Remove rejection labels from PRs
        label_config['prs'].pop('rejection', None)

        # Get issues and PRs within date range
        issues_in_range = get_issues_created_between_dates(issues_data, args.start_date, args.end_date)
        prs_in_range = get_issues_created_between_dates(prs_data, args.start_date, args.end_date)

        # Check issues
        print(f"\nChecking issues created between {args.start_date} and {args.end_date}:")
        issues_with_missing_labels = []
        for issue in issues_in_range:
            results = check_required_labels(issue, label_config, 'issues')
            missing_categories = [cat for cat, has_label in results.items() if not has_label]
            
            if missing_categories:
                issue_number = issue['html_url'].split('/')[-1]
                issues_with_missing_labels.append({
                    'number': issue_number,
                    'title': issue['title'],
                    'url': issue['html_url'],
                    'missing': missing_categories
                })

        # Check PRs
        print(f"\nChecking PRs created between {args.start_date} and {args.end_date}:")
        prs_with_missing_labels = []
        for pr in prs_in_range:
                
            results = check_required_labels(pr, label_config, 'prs')
            missing_categories = [cat for cat, has_label in results.items() if not has_label]
            
            if missing_categories:
                pr_number = pr['html_url'].split('/')[-1]
                prs_with_missing_labels.append({
                    'number': pr_number,
                    'title': pr['title'],
                    'url': pr['html_url'],
                    'missing': missing_categories
                })

        # Print results
        if issues_with_missing_labels:
            print("\n\033[95mIssues missing required labels:\033[0m")  # Purple text
            for issue in issues_with_missing_labels:
                print(f"\n* [\033[1m#{issue['number']}] {issue['title']}\033[0m")  # Bold text
                print(f"  URL: {issue['url']}")
                print(f"  Missing label categories: \033[93m{', '.join(issue['missing'])}\033[0m")
        else:
            print("\nAll issues have required labels! 🎉")

        if prs_with_missing_labels:
            print("\n\033[95mPRs missing required labels:\033[0m")
            for pr in prs_with_missing_labels:
                print(f"\n* [\033[1m#{pr['number']}\033[0m] {pr['title']}")  # Bold text
                print(f"  URL: {pr['url']}")
                print(f"  Missing label categories: \033[93m{', '.join(pr['missing'])}\033[0m")
        else:
            print("\nAll PRs have required labels! 🎉")

        # Print summary
        total_issues = len(issues_in_range)
        total_prs = len(prs_in_range)
        issues_with_problems = len(issues_with_missing_labels)
        prs_with_problems = len(prs_with_missing_labels)

        print(f"\nSummary:")
        if issues_with_problems == 0 and prs_with_problems == 0:
            print(f"\tAll {total_issues + total_prs} items are properly labeled! 🎉 🥳 ✨")
        else:
            print(f"\tIssues: {issues_with_problems}/{total_issues} missing required labels")
            print(f"\tPRs: {prs_with_problems}/{total_prs} missing required labels")

    else:
        print("Invalid report type. Please use 'list-pr-issues', 'report-issues', 'report-prs', 'label-search', or 'label-check'.")
        exit(1)
    exit()<|MERGE_RESOLUTION|>--- conflicted
+++ resolved
@@ -1778,7 +1778,6 @@
     return results
 
 
-<<<<<<< HEAD
 def get_label_analysis_data(
     issues_data: list,
     start_date: str,
@@ -1875,7 +1874,7 @@
 
     return results
 
-=======
+
 def print_rejection_history(rejected_prs: list) -> None:
     """
     Print a formatted report of PRs with their rejection label history.
@@ -1937,7 +1936,6 @@
         return None
 
     return []
->>>>>>> 910e1728
 
 # ----------------------------------------------------------------
 if __name__ == "__main__":
@@ -2334,11 +2332,7 @@
 
     elif args.report_type == 'report-prs':
         if not args.start_date or not args.end_date:
-<<<<<<< HEAD
-            print("Error: start-date and end-date are required for prs report")
-=======
             print("Error: start-date and end-date are required for report-prs")
->>>>>>> 910e1728
             exit(1)
 
                 # Load rejection labels from config
